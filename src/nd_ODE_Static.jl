--- conflicted
+++ resolved
@@ -11,13 +11,8 @@
 
 #=  =#
 
-<<<<<<< HEAD
 @inline function prep_gd(dx::T, x::T, gd::GraphData{T, T}, gs) where T
     gd.v_array = x # Does not allocate
-=======
-@inline function prep_gd(dx::T, x::T, gd::GraphData{T}, gs) where T
-    gd.v_array = x
->>>>>>> 2f4d0a5e
     gd
 end
 
