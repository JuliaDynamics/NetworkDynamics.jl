module NetworkDynamics

include("nd_ODE_ODE.jl")
using .nd_ODE_ODE_mod
export nd_ODE_ODE

include("nd_ODE_Static.jl")
using .nd_ODE_Static_mod
export nd_ODE_Static
export StaticEdgeFunction

include("nd_DDE_DDE.jl")
using .nd_DDE_DDE_mod
export nd_DDE_DDE

include("Functions.jl")
using .NDFunctions
export StaticVertex
export StaticEdge
export ODEVertex
export ODEEdge
export VertexFunction
export EdgeFunction
export DDEVertex
export DDEEdge

include("Utilities.jl")
using .Utilities
export RootRhs
export find_valid_ic

export network_dynamics

using LinearAlgebra
using SparseArrays
using LightGraphs
using DifferentialEquations

#= network_dynamics: The Main Constructor of the Package. It takes Arrays of Vertex- and Edgefunction + a graph and
spits out an ODEFunction or DDEFunction. Others still need to be implemented. =#

function network_dynamics(vertices!::Array{VertexFunction}, edges!::Array{EdgeFunction}, graph)
    @assert length(vertices!) = length(vertices(graph))
    for i in 1:length(vertices!)
        if typeof(vertices![i]) == DDEVertex
            for i in 1:length(vertices!)
                vertices![i] = DDEVertex(vertices![i])
            end
            break
        end
    end
    for i in 1:length(edges!)
        if typeof(edges![i]) == DDEEdge
            for i in 1:length(edges!)
                edges![i] = DDEEdge(edges![i])
            end
            break
        end
    end
    network_dynamics(vertices!,edges!,graph)
end

function network_dynamics(vertices!::Array{ODEVertex,1}, edges!::Array{StaticEdge,1}, graph)

    vertex_functions = [v.f! for v in vertices!]
    dim_v = [v.dim for v in vertices!]
    edge_functions = [e.f! for e in edges!]
    dim_e = [e.dim for e in edges!]
    dim_nd = sum(dim_v)

    symbols = [Symbol(vertices![i].sym[j],"_",i) for i in 1:length(vertices!) for j in 1:dim_v[i]]

    nd! = nd_ODE_Static(vertex_functions, edge_functions, graph, dim_v, dim_e)

    # Construct mass matrix
    mm_array = [v.mass_matrix for v in vertices!]
    if all(mm_array .== I)
        mass_matrix = I
    else
        mass_matrix = sparse(1.0I,dim_nd,dim_nd)
        for i in 1:length(vertex_functions)
            if vertices![i].mass_matrix != I
                mass_matrix[nd!.v_idx[i],nd!.v_idx[i]] .= vertices![i].mass_matrix
            end
        end
    end

    ODEFunction(nd!,mass_matrix = mass_matrix,syms=symbols)
end

function network_dynamics(vertices!::Array{ODEVertex}, edges!::Array{ODEEdge}, graph)

    vertex_functions = [v.f! for v in vertices!]
    dim_v = [v.dim for v in vertices!]
    edge_functions = [e.f! for e in edges!]
    dim_e = [e.dim for e in edges!]
    dim_nd = sum(dim_e) + sum(dim_v)

    vsymbols = [Symbol(vertices![i].sym[j],"_",i) for i in 1:length(vertices!) for j in 1:dim_v[i]]
    esymbols = [Symbol(edges![i].sym[j],"_",i) for i in 1:length(edges!) for j in 1:dim_e[i]]
    symbols = append!(vsymbols,esymbols)

    nd! = nd_ODE_ODE(vertex_functions, edge_functions, graph, dim_v, dim_e)

    # Construct mass matrix
    mmv_array = [v.mass_matrix for v in vertices!]
    mme_array = [e.mass_matrix for e in edges!]
    if all(mme_array .== I) && all(mmv_array .== I)
        mass_matrix = I
    else
        mass_matrix = sparse(1.0I,dim_nd,dim_nd)
        for i in 1:length(vertex_functions)
            if vertices![i].mass_matrix != I
                mass_matrix[nd!.v_idx[i],nd!.v_idx[i]] .= vertices![i].mass_matrix
            end
        end
<<<<<<< HEAD
        for i in 1:length(edges_functions)
            if edges![i].mass_matrix != I
                mass_matrix[nd!.e_x_idx[i],nd!.e_x_idx[i]] = edges![i].mass_matrix
=======
        for i in 1:length(edge_functions)
            if edges![i].massmatrix != nothing
                massmatrix[nd!.e_x_idx[i],nd!.e_x_idx[i]] = edges![i].massmatrix
>>>>>>> 21cf423a
            end
        end
    end

    ODEFunction(nd!,mass_matrix = mass_matrix,syms = symbols)
end

function network_dynamics(vertices!::Array{DDEVertex}, edges!::Array{DDEEdge}, graph)

    vertex_functions = [v.f! for v in vertices!]
    dim_v = [v.dim for v in vertices!]
    edge_functions = [e.f! for e in edges!]
    tau_s = [v.tau_s for v in vertices!]
    tau_d = [v.tau_d for v in vertices!]
    dim_e = [e.dim for e in edges!]
    dim_nd = sum(dim_e) + sum(dim_v)

    vsymbols = [Symbol(vertices![i].sym[j],"_",i) for i in 1:length(vertices!) for j in 1:dim_v[i]]
    esymbols = [Symbol(edges![i].sym[j],"_",i) for i in 1:length(edges!) for j in 1:dim_e[i]]
    symbols = append!(vsymbols,esymbols)

    nd! = nd_DDE_DDE(vertex_functions, edge_functions, graph, dim_v, dim_e, tau_s, tau_d)

    # Construct mass matrix
    mmv_array = [v.mass_matrix for v in vertices!]
    mme_array = [e.mass_matrix for e in edges!]
    if all(mme_array .== I) && all(mmv_array .== I)
        mass_matrix = I
    else
        mass_matrix = sparse(1.0I,dim_nd,dim_nd)
        for i in 1:length(vertex_functions)
            if vertices![i].mass_matrix != I
                mass_matrix[nd!.v_idx[i],nd!.v_idx[i]] .= vertices![i].mass_matrix
            end
        end
<<<<<<< HEAD
        for i in 1:length(edges_functions)
            if edges![i].mass_matrix != I
                mass_matrix[nd!.e_x_idx[i],nd!.e_x_idx[i]] = edges![i].mass_matrix
=======
        for i in 1:length(edge_functions)
            if edges![i].massmatrix != nothing
                massmatrix[nd!.e_x_idx[i],nd!.e_x_idx[i]] = edges![i].massmatrix
>>>>>>> 21cf423a
            end
        end
    end

    DDEFunction(nd!,mass_matrix = mass_matrix, syms = symbols)
end
end<|MERGE_RESOLUTION|>--- conflicted
+++ resolved
@@ -114,15 +114,9 @@
                 mass_matrix[nd!.v_idx[i],nd!.v_idx[i]] .= vertices![i].mass_matrix
             end
         end
-<<<<<<< HEAD
-        for i in 1:length(edges_functions)
+        for i in 1:length(edge_functions)
             if edges![i].mass_matrix != I
                 mass_matrix[nd!.e_x_idx[i],nd!.e_x_idx[i]] = edges![i].mass_matrix
-=======
-        for i in 1:length(edge_functions)
-            if edges![i].massmatrix != nothing
-                massmatrix[nd!.e_x_idx[i],nd!.e_x_idx[i]] = edges![i].massmatrix
->>>>>>> 21cf423a
             end
         end
     end
@@ -158,15 +152,9 @@
                 mass_matrix[nd!.v_idx[i],nd!.v_idx[i]] .= vertices![i].mass_matrix
             end
         end
-<<<<<<< HEAD
-        for i in 1:length(edges_functions)
+        for i in 1:length(edge_functions)
             if edges![i].mass_matrix != I
                 mass_matrix[nd!.e_x_idx[i],nd!.e_x_idx[i]] = edges![i].mass_matrix
-=======
-        for i in 1:length(edge_functions)
-            if edges![i].massmatrix != nothing
-                massmatrix[nd!.e_x_idx[i],nd!.e_x_idx[i]] = edges![i].massmatrix
->>>>>>> 21cf423a
             end
         end
     end
