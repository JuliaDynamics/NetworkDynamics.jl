--- conflicted
+++ resolved
@@ -33,12 +33,7 @@
 
 For those, there are special functions `has_*`, `get_*`, `set_*!` and `delete_*!`. See [Per Symbol Metadata API](@ref).
 
-
-<<<<<<< HEAD
 These are closely aligned with the [metadata use in ModelingToolkit](@extref ModelingToolkit symbolic_metadata). They are automatically copied from the `ODESystem` if you use MTK models to create NetworkDynamics models.
-=======
-These are closely aligned with the [metadata use in ModelingToolkit](https://docs.sciml.ai/ModelingToolkit/stable/API/variables/). They are automatically copied from the `ODESystem` if you use MTK models to create NetworkDynamics models.
->>>>>>> 5fc2a26a
 
 ## Metadata Utils
 Accessing metadata (especially defaults) of states and parameters is a very
