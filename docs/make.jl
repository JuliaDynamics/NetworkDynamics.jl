ENV["GKSwstype"] = "100" # needed for plotting with GitHub Actions and GR (?)

using Documenter
using NetworkDynamics
using SciMLBase
using Literate

# generate examples
example_dir = joinpath(@__DIR__, "examples")
outdir = joinpath(@__DIR__, "src", "generated")
isdir(outdir) && rm(outdir, recursive=true)
mkpath(outdir)

for example in filter(contains(r".jl$"), readdir(example_dir, join=true))
    Literate.markdown(example, outdir)
    Literate.script(example, outdir; keep_comments=true)
end

# TODO: doc on steady state solve https://docs.sciml.ai/NonlinearSolve/stable/native/steadystatediffeq/#SteadyStateDiffEq.SSRootfind
# TODO: doc on parameter & state handling? -> symbolic indexing

makedocs(; root=joinpath(pkgdir(NetworkDynamics), "docs"),
         sitename="NetworkDynamics",
         modules=[NetworkDynamics],
         linkcheck=true, # checks if external links resolve
         pagesonly=true,
         pages=["General" => "index.md",
             # "BasicConstructors.md",
             # "parameters.md",
             # "Multithreading.md",
             "Library.md",
             # "accessing_edge_variables.md",
             "Tutorials" => [
                 "Getting started" => "generated/getting_started_with_network_dynamics.md",
                 "Directed and weighted graphs" => "generated/directed_and_weighted_graphs.md",
                 "Heterogeneous systems" => "generated/heterogeneous_system.md",
                 "Stochastic differential equations" => "generated/StochasticSystem.md",
                 # "Delay differential equations" => "generated/kuramoto_delay.md",
                 "Cascading failure" => "generated/cascading_failure.md",]
         ],
         draft=false,
         format = Documenter.HTML(ansicolor = true),
         warnonly=true)

<<<<<<< HEAD
deploydocs(; repo="github.com/PIK-ICoNe/NetworkDynamics.jl.git",
           devbranch="main", push_preview=true)
=======
deploydocs(; repo="github.com/JuliaDynamics/NetworkDynamics.jl.git",
           devbranch="main")
>>>>>>> 2eff1a1f
<|MERGE_RESOLUTION|>--- conflicted
+++ resolved
@@ -42,10 +42,5 @@
          format = Documenter.HTML(ansicolor = true),
          warnonly=true)
 
-<<<<<<< HEAD
-deploydocs(; repo="github.com/PIK-ICoNe/NetworkDynamics.jl.git",
-           devbranch="main", push_preview=true)
-=======
 deploydocs(; repo="github.com/JuliaDynamics/NetworkDynamics.jl.git",
-           devbranch="main")
->>>>>>> 2eff1a1f
+           devbranch="main", push_preview=true)